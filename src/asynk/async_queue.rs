--- conflicted
+++ resolved
@@ -174,7 +174,6 @@
         let transaction = connection.transaction().await.unwrap();
         let mut queue = AsyncQueue::<NoTls>::new_with_transaction(transaction);
 
-<<<<<<< HEAD
         let result = queue.insert_task(&Job { number: 1 }).await.unwrap();
         assert_eq!(1, result);
         let result = queue.insert_task(&Job { number: 2 }).await.unwrap();
@@ -183,8 +182,7 @@
         assert_eq!(2, result);
         queue.transaction.unwrap().rollback().await.unwrap();
     }
-=======
->>>>>>> e2481144
+
     async fn pool() -> Pool<PostgresConnectionManager<NoTls>> {
         let pg_mgr = PostgresConnectionManager::new_from_stringlike(
             "postgres://postgres:postgres@localhost/fang",
